//
//  Copyright (c) 2020 Open Whisper Systems. All rights reserved.
//

#import "SSKEnvironment.h"
#import "AppContext.h"
#import "OWSBlockingManager.h"
#import "OWSPrimaryStorage.h"
#import "TSAccountManager.h"
#import <SignalServiceKit/ProfileManagerProtocol.h>
#import <SignalServiceKit/SignalServiceKit-Swift.h>

NS_ASSUME_NONNULL_BEGIN

static SSKEnvironment *sharedSSKEnvironment;

@interface SSKEnvironment ()

@property (nonatomic) id<ContactsManagerProtocol> contactsManager;
@property (nonatomic) OWSMessageSender *messageSender;
@property (nonatomic) id<ProfileManagerProtocol> profileManager;
@property (nonatomic, nullable) OWSPrimaryStorage *primaryStorage;
@property (nonatomic) TSNetworkManager *networkManager;
@property (nonatomic) OWSMessageManager *messageManager;
@property (nonatomic) OWSBlockingManager *blockingManager;
@property (nonatomic) OWSIdentityManager *identityManager;
@property (nonatomic) id<OWSUDManager> udManager;
@property (nonatomic) OWSMessageDecrypter *messageDecrypter;
@property (nonatomic) SSKMessageDecryptJobQueue *messageDecryptJobQueue;
@property (nonatomic) OWSBatchMessageProcessor *batchMessageProcessor;
@property (nonatomic) OWSMessageReceiver *messageReceiver;
@property (nonatomic) GroupsV2MessageProcessor *groupsV2MessageProcessor;
@property (nonatomic) TSSocketManager *socketManager;
@property (nonatomic) TSAccountManager *tsAccountManager;
@property (nonatomic) OWS2FAManager *ows2FAManager;
@property (nonatomic) OWSDisappearingMessagesJob *disappearingMessagesJob;
@property (nonatomic) OWSReadReceiptManager *readReceiptManager;
@property (nonatomic) OWSOutgoingReceiptManager *outgoingReceiptManager;
@property (nonatomic) id<SyncManagerProtocol> syncManager;
@property (nonatomic) id<SSKReachabilityManager> reachabilityManager;
@property (nonatomic) id<OWSTypingIndicators> typingIndicators;
@property (nonatomic) OWSAttachmentDownloads *attachmentDownloads;
@property (nonatomic) SignalServiceAddressCache *signalServiceAddressCache;
@property (nonatomic) StickerManager *stickerManager;
@property (nonatomic) SDSDatabaseStorage *databaseStorage;
@property (nonatomic) StorageCoordinator *storageCoordinator;
@property (nonatomic) SSKPreferences *sskPreferences;
@property (nonatomic) id<GroupsV2> groupsV2;
@property (nonatomic) id<GroupV2Updates> groupV2Updates;
@property (nonatomic) MessageProcessing *messageProcessing;
@property (nonatomic) MessageFetcherJob *messageFetcherJob;
@property (nonatomic) BulkProfileFetch *bulkProfileFetch;
@property (nonatomic) BulkUUIDLookup *bulkUUIDLookup;
@property (nonatomic) id<VersionedProfiles> versionedProfiles;
@property (nonatomic) ModelReadCaches *modelReadCaches;
@property (nonatomic) EarlyMessageManager *earlyMessageManager;
@property (nonatomic) OWSMessagePipelineSupervisor *messagePipelineSupervisor;
@property (nonatomic) AppExpiry *appExpiry;

@end

#pragma mark -

@implementation SSKEnvironment

@synthesize callMessageHandler = _callMessageHandler;
@synthesize notificationsManager = _notificationsManager;
@synthesize migrationDBConnection = _migrationDBConnection;

- (instancetype)initWithContactsManager:(id<ContactsManagerProtocol>)contactsManager
                     linkPreviewManager:(OWSLinkPreviewManager *)linkPreviewManager
                          messageSender:(OWSMessageSender *)messageSender
                  messageSenderJobQueue:(MessageSenderJobQueue *)messageSenderJobQueue
             pendingReadReceiptRecorder:(id<PendingReadReceiptRecorder>)pendingReadReceiptRecorder
                         profileManager:(id<ProfileManagerProtocol>)profileManager
                         primaryStorage:(nullable OWSPrimaryStorage *)primaryStorage
                         networkManager:(TSNetworkManager *)networkManager
                         messageManager:(OWSMessageManager *)messageManager
                        blockingManager:(OWSBlockingManager *)blockingManager
                        identityManager:(OWSIdentityManager *)identityManager
                    remoteConfigManager:(id<RemoteConfigManager>)remoteConfigManager
                           sessionStore:(SSKSessionStore *)sessionStore
                      signedPreKeyStore:(SSKSignedPreKeyStore *)signedPreKeyStore
                            preKeyStore:(SSKPreKeyStore *)preKeyStore
                              udManager:(id<OWSUDManager>)udManager
                       messageDecrypter:(OWSMessageDecrypter *)messageDecrypter
                 messageDecryptJobQueue:(SSKMessageDecryptJobQueue *)messageDecryptJobQueue
                  batchMessageProcessor:(OWSBatchMessageProcessor *)batchMessageProcessor
                        messageReceiver:(OWSMessageReceiver *)messageReceiver
               groupsV2MessageProcessor:(GroupsV2MessageProcessor *)groupsV2MessageProcessor
                          socketManager:(TSSocketManager *)socketManager
                       tsAccountManager:(TSAccountManager *)tsAccountManager
                          ows2FAManager:(OWS2FAManager *)ows2FAManager
                disappearingMessagesJob:(OWSDisappearingMessagesJob *)disappearingMessagesJob
                     readReceiptManager:(OWSReadReceiptManager *)readReceiptManager
                 outgoingReceiptManager:(OWSOutgoingReceiptManager *)outgoingReceiptManager
                    reachabilityManager:(id<SSKReachabilityManager>)reachabilityManager
                            syncManager:(id<SyncManagerProtocol>)syncManager
                       typingIndicators:(id<OWSTypingIndicators>)typingIndicators
                    attachmentDownloads:(OWSAttachmentDownloads *)attachmentDownloads
                         stickerManager:(StickerManager *)stickerManager
                        databaseStorage:(SDSDatabaseStorage *)databaseStorage
              signalServiceAddressCache:(SignalServiceAddressCache *)signalServiceAddressCache
                   accountServiceClient:(AccountServiceClient *)accountServiceClient
                  storageServiceManager:(id<StorageServiceManagerProtocol>)storageServiceManager
                     storageCoordinator:(StorageCoordinator *)storageCoordinator
                         sskPreferences:(SSKPreferences *)sskPreferences
                               groupsV2:(id<GroupsV2>)groupsV2
                         groupV2Updates:(id<GroupV2Updates>)groupV2Updates
                      messageProcessing:(MessageProcessing *)messageProcessing
                      messageFetcherJob:(MessageFetcherJob *)messageFetcherJob
                       bulkProfileFetch:(BulkProfileFetch *)bulkProfileFetch
                         bulkUUIDLookup:(BulkUUIDLookup *)bulkUUIDLookup
                      versionedProfiles:(id<VersionedProfiles>)versionedProfiles
                        modelReadCaches:(ModelReadCaches *)modelReadCaches
                    earlyMessageManager:(EarlyMessageManager *)earlyMessageManager
              messagePipelineSupervisor:(OWSMessagePipelineSupervisor *)messagePipelineSupervisor
                              appExpiry:(AppExpiry *)appExpiry
{
    self = [super init];
    if (!self) {
        return self;
    }

    OWSAssertDebug(contactsManager);
    OWSAssertDebug(linkPreviewManager);
    OWSAssertDebug(messageSender);
    OWSAssertDebug(messageSenderJobQueue);
    OWSAssertDebug(pendingReadReceiptRecorder);
    OWSAssertDebug(profileManager);
    OWSAssertDebug(networkManager);
    OWSAssertDebug(messageManager);
    OWSAssertDebug(blockingManager);
    OWSAssertDebug(identityManager);
    OWSAssertDebug(remoteConfigManager);
    OWSAssertDebug(sessionStore);
    OWSAssertDebug(signedPreKeyStore);
    OWSAssertDebug(preKeyStore);
    OWSAssertDebug(udManager);
    OWSAssertDebug(messageDecrypter);
    OWSAssertDebug(messageDecryptJobQueue);
    OWSAssertDebug(batchMessageProcessor);
    OWSAssertDebug(messageReceiver);
    OWSAssertDebug(groupsV2MessageProcessor);
    OWSAssertDebug(socketManager);
    OWSAssertDebug(tsAccountManager);
    OWSAssertDebug(ows2FAManager);
    OWSAssertDebug(disappearingMessagesJob);
    OWSAssertDebug(readReceiptManager);
    OWSAssertDebug(outgoingReceiptManager);
    OWSAssertDebug(syncManager);
    OWSAssertDebug(reachabilityManager);
    OWSAssertDebug(typingIndicators);
    OWSAssertDebug(attachmentDownloads);
    OWSAssertDebug(stickerManager);
    OWSAssertDebug(databaseStorage);
    OWSAssertDebug(signalServiceAddressCache);
    OWSAssertDebug(accountServiceClient);
    OWSAssertDebug(storageServiceManager);
    OWSAssertDebug(storageCoordinator);
    OWSAssertDebug(sskPreferences);
    OWSAssertDebug(groupsV2);
    OWSAssertDebug(groupV2Updates);
    OWSAssertDebug(messageProcessing);
    OWSAssertDebug(messageFetcherJob);
    OWSAssertDebug(bulkProfileFetch);
    OWSAssertDebug(versionedProfiles);
    OWSAssertDebug(bulkUUIDLookup);
    OWSAssertDebug(modelReadCaches);
    OWSAssertDebug(earlyMessageManager);
    OWSAssertDebug(appExpiry);

    _contactsManager = contactsManager;
    _linkPreviewManager = linkPreviewManager;
    _messageSender = messageSender;
    _messageSenderJobQueue = messageSenderJobQueue;
    _pendingReadReceiptRecorder = pendingReadReceiptRecorder;
    _profileManager = profileManager;
    _primaryStorage = primaryStorage;
    _networkManager = networkManager;
    _messageManager = messageManager;
    _blockingManager = blockingManager;
    _identityManager = identityManager;
    _remoteConfigManager = remoteConfigManager;
    _sessionStore = sessionStore;
    _signedPreKeyStore = signedPreKeyStore;
    _preKeyStore = preKeyStore;
    _udManager = udManager;
    _messageDecrypter = messageDecrypter;
    _messageDecryptJobQueue = messageDecryptJobQueue;
    _batchMessageProcessor = batchMessageProcessor;
    _messageReceiver = messageReceiver;
    _groupsV2MessageProcessor = groupsV2MessageProcessor;
    _socketManager = socketManager;
    _tsAccountManager = tsAccountManager;
    _ows2FAManager = ows2FAManager;
    _disappearingMessagesJob = disappearingMessagesJob;
    _readReceiptManager = readReceiptManager;
    _outgoingReceiptManager = outgoingReceiptManager;
    _syncManager = syncManager;
    _reachabilityManager = reachabilityManager;
    _typingIndicators = typingIndicators;
    _attachmentDownloads = attachmentDownloads;
    _stickerManager = stickerManager;
    _databaseStorage = databaseStorage;
    _signalServiceAddressCache = signalServiceAddressCache;
    _accountServiceClient = accountServiceClient;
    _storageServiceManager = storageServiceManager;
    _storageCoordinator = storageCoordinator;
    _sskPreferences = sskPreferences;
    _groupsV2 = groupsV2;
    _groupV2Updates = groupV2Updates;
    _messageProcessing = messageProcessing;
    _messageFetcherJob = messageFetcherJob;
    _bulkProfileFetch = bulkProfileFetch;
    _versionedProfiles = versionedProfiles;
    _bulkUUIDLookup = bulkUUIDLookup;
    _modelReadCaches = modelReadCaches;
    _earlyMessageManager = earlyMessageManager;
    _messagePipelineSupervisor = messagePipelineSupervisor;
    _appExpiry = appExpiry;

    return self;
}

+ (instancetype)shared
{
    OWSAssertDebug(sharedSSKEnvironment);

    return sharedSSKEnvironment;
}

+ (void)setShared:(SSKEnvironment *)env
{
    OWSAssertDebug(env);
    OWSAssertDebug(!sharedSSKEnvironment || CurrentAppContext().isRunningTests);

    sharedSSKEnvironment = env;
}

+ (void)clearSharedForTests
{
    sharedSSKEnvironment = nil;
}

+ (BOOL)hasShared
{
    return sharedSSKEnvironment != nil;
}

#pragma mark - Mutable Accessors

- (nullable id<OWSCallMessageHandler>)callMessageHandler
{
    @synchronized(self) {
        OWSAssertDebug(_callMessageHandler);

        return _callMessageHandler;
    }
}

- (void)setCallMessageHandler:(nullable id<OWSCallMessageHandler>)callMessageHandler
{
    @synchronized(self) {
        OWSAssertDebug(callMessageHandler);
        OWSAssertDebug(!_callMessageHandler);

        _callMessageHandler = callMessageHandler;
    }
}

- (id<NotificationsProtocol>)notificationsManager
{
    @synchronized(self) {
        OWSAssertDebug(_notificationsManager);

        return _notificationsManager;
    }
}

- (void)setNotificationsManager:(id<NotificationsProtocol>)notificationsManager
{
    @synchronized(self) {
        OWSAssertDebug(notificationsManager);
        OWSAssertDebug(!_notificationsManager);

        _notificationsManager = notificationsManager;
    }
}

- (BOOL)isComplete
{
    return (self.callMessageHandler != nil && self.notificationsManager != nil);
}

- (YapDatabaseConnection *)migrationDBConnection {
    OWSAssert(self.primaryStorage);

    @synchronized(self) {
        if (!_migrationDBConnection) {
            _migrationDBConnection = self.primaryStorage.newDatabaseConnection;
        }
        return _migrationDBConnection;
    }
}

- (void)warmCaches
{
    // Pre-heat caches to avoid sneaky transactions during the YDB->GRDB migrations.
    // We need to warm these caches _before_ the migrations run.
    //
    // We need to do as few writes as possible here, to avoid conflicts
    // with the migrations which haven't run yet.
    [self.tsAccountManager warmCaches];
    [self.signalServiceAddressCache warmCaches];
    [self.remoteConfigManager warmCaches];
    [self.udManager warmCaches];
    [self.blockingManager warmCaches];
    [self.profileManager warmCaches];
    [self.readReceiptManager prepareCachedValues];
    [OWSKeyBackupService warmCaches];
<<<<<<< HEAD
    [PinnedThreadManager warmCaches];
=======
    [self.typingIndicators warmCaches];
>>>>>>> 5bf37633
}

- (nullable OWSPrimaryStorage *)primaryStorage
{
    OWSAssert(_primaryStorage != nil);

    return _primaryStorage;
}

@end

NS_ASSUME_NONNULL_END<|MERGE_RESOLUTION|>--- conflicted
+++ resolved
@@ -319,11 +319,8 @@
     [self.profileManager warmCaches];
     [self.readReceiptManager prepareCachedValues];
     [OWSKeyBackupService warmCaches];
-<<<<<<< HEAD
     [PinnedThreadManager warmCaches];
-=======
     [self.typingIndicators warmCaches];
->>>>>>> 5bf37633
 }
 
 - (nullable OWSPrimaryStorage *)primaryStorage
