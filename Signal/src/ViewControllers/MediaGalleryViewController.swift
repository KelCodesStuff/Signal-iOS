//
//  Copyright (c) 2018 Open Whisper Systems. All rights reserved.
//

import Foundation

public enum GalleryDirection {
    case before, after, around
}

public class MediaGalleryItem: Equatable, Hashable {
    let logTag = "[MediaGalleryItem]"

    let message: TSMessage
    let attachmentStream: TSAttachmentStream
    let galleryDate: GalleryDate

    init(message: TSMessage, attachmentStream: TSAttachmentStream) {
        self.message = message
        self.attachmentStream = attachmentStream
        self.galleryDate = GalleryDate(message: message)
    }

    var isVideo: Bool {
        return attachmentStream.isVideo
    }

    var isAnimated: Bool {
        return attachmentStream.isAnimated
    }

    var isImage: Bool {
        return attachmentStream.isImage
    }

<<<<<<< HEAD
    var thumbnailImage: UIImage {
        guard let image = attachmentStream.thumbnailImage() else {
            owsFailDebug("unexpectedly unable to build attachment thumbnail")
            return UIImage()
        }

        return image
    }

    var fullSizedImage: UIImage {
        guard let image = attachmentStream.image() else {
            owsFailDebug("unexpectedly unable to build attachment image")
            return UIImage()
        }

        return image
=======
    public typealias AsyncThumbnailBlock = (UIImage) -> Void
    func thumbnailImage(async:@escaping AsyncThumbnailBlock) -> UIImage? {
        return attachmentStream.thumbnailImageSmall(success: async, failure: {})
>>>>>>> 654c98d8
    }

    // MARK: Equatable

    public static func == (lhs: MediaGalleryItem, rhs: MediaGalleryItem) -> Bool {
        return lhs.message.uniqueId == rhs.message.uniqueId
    }

    // MARK: Hashable

    public var hashValue: Int {
        return message.hashValue
    }
}

public struct GalleryDate: Hashable, Comparable, Equatable {
    let year: Int
    let month: Int

    init(message: TSMessage) {
        let date = message.dateForSorting()

        self.year = Calendar.current.component(.year, from: date)
        self.month = Calendar.current.component(.month, from: date)
    }

    init(year: Int, month: Int) {
        assert(month >= 1 && month <= 12)

        self.year = year
        self.month = month
    }

    private var isThisMonth: Bool {
        let now = Date()
        let year = Calendar.current.component(.year, from: now)
        let month = Calendar.current.component(.month, from: now)
        let thisMonth = GalleryDate(year: year, month: month)

        return self == thisMonth
    }

    public var date: Date {
        var components = DateComponents()
        components.month = self.month
        components.year = self.year

        return Calendar.current.date(from: components)!
    }

    private var isThisYear: Bool {
        let now = Date()
        let thisYear = Calendar.current.component(.year, from: now)

        return self.year == thisYear
    }

    static let thisYearFormatter: DateFormatter = {
        let formatter = DateFormatter()
        formatter.dateFormat = "MMMM"

        return formatter
    }()

    static let olderFormatter: DateFormatter = {
        let formatter = DateFormatter()

        // FIXME localize for RTL, or is there a built in way to do this?
        formatter.dateFormat = "MMMM yyyy"

        return formatter
    }()

    var localizedString: String {
        if isThisMonth {
            return NSLocalizedString("MEDIA_GALLERY_THIS_MONTH_HEADER", comment: "Section header in media gallery collection view")
        } else if isThisYear {
            return type(of: self).thisYearFormatter.string(from: self.date)
        } else {
            return type(of: self).olderFormatter.string(from: self.date)
        }
    }

    // MARK: Hashable

    public var hashValue: Int {
        return month.hashValue ^ year.hashValue
    }

    // MARK: Comparable

    public static func < (lhs: GalleryDate, rhs: GalleryDate) -> Bool {
        if lhs.year != rhs.year {
            return lhs.year < rhs.year
        } else if lhs.month != rhs.month {
            return lhs.month < rhs.month
        } else {
            return false
        }
    }

    // MARK: Equatable

    public static func == (lhs: GalleryDate, rhs: GalleryDate) -> Bool {
        return lhs.month == rhs.month && lhs.year == rhs.year
    }
}

protocol MediaGalleryDataSource: class {
    var hasFetchedOldest: Bool { get }
    var hasFetchedMostRecent: Bool { get }

    var galleryItems: [MediaGalleryItem] { get }
    var galleryItemCount: Int { get }

    var sections: [GalleryDate: [MediaGalleryItem]] { get }
    var sectionDates: [GalleryDate] { get }

    func ensureGalleryItemsLoaded(_ direction: GalleryDirection, item: MediaGalleryItem, amount: UInt, completion: ((IndexSet, [IndexPath]) -> Void)?)

    func galleryItem(before currentItem: MediaGalleryItem) -> MediaGalleryItem?
    func galleryItem(after currentItem: MediaGalleryItem) -> MediaGalleryItem?

    func showAllMedia(focusedItem: MediaGalleryItem)
    func dismissMediaDetailViewController(_ mediaDetailViewController: MediaPageViewController, animated isAnimated: Bool, completion: (() -> Void)?)

    func delete(items: [MediaGalleryItem], initiatedBy: MediaGalleryDataSourceDelegate)
}

protocol MediaGalleryDataSourceDelegate: class {
    func mediaGalleryDataSource(_ mediaGalleryDataSource: MediaGalleryDataSource, willDelete items: [MediaGalleryItem], initiatedBy: MediaGalleryDataSourceDelegate)
    func mediaGalleryDataSource(_ mediaGalleryDataSource: MediaGalleryDataSource, deletedSections: IndexSet, deletedItems: [IndexPath])
}

class MediaGalleryViewController: OWSNavigationController, MediaGalleryDataSource, MediaTileViewControllerDelegate {

    private var pageViewController: MediaPageViewController?

    private let uiDatabaseConnection: YapDatabaseConnection
    private let editingDatabaseConnection: YapDatabaseConnection
    private let mediaGalleryFinder: OWSMediaGalleryFinder

    private var initialDetailItem: MediaGalleryItem?
    private let thread: TSThread
    private let options: MediaGalleryOption

    // we start with a small range size for quick loading.
    private let fetchRangeSize: UInt = 10

    deinit {
        Logger.debug("deinit")
    }

    @objc
    init(thread: TSThread, uiDatabaseConnection: YapDatabaseConnection, options: MediaGalleryOption = []) {
        self.thread = thread
        assert(uiDatabaseConnection.isInLongLivedReadTransaction())
        self.uiDatabaseConnection = uiDatabaseConnection

        self.editingDatabaseConnection = OWSPrimaryStorage.shared().newDatabaseConnection()

        self.options = options
        self.mediaGalleryFinder = OWSMediaGalleryFinder(thread: thread)

        super.init(nibName: nil, bundle: nil)
    }

    required init?(coder aDecoder: NSCoder) {
        notImplemented()
    }

    // HACK: Though we don't have an input accessory view, the VC we are presented above (ConversationVC) does.
    // If the app is backgrounded and then foregrounded, when OWSWindowManager calls mainWindow.makeKeyAndVisible
    // the ConversationVC's inputAccessoryView will appear *above* us unless we'd previously become first responder.
    override public var canBecomeFirstResponder: Bool {
        Logger.debug("")
        return true
    }

    override public func becomeFirstResponder() -> Bool {
        Logger.debug("")
        return super.becomeFirstResponder()
    }

    override public func resignFirstResponder() -> Bool {
        Logger.debug("")
        return super.resignFirstResponder()
    }

    // MARK: View Lifecycle

    override func viewDidLoad() {
        super.viewDidLoad()

        // UIModalPresentationCustom retains the current view context behind our VC, allowing us to manually
        // animate in our view, over the existing context, similar to a cross disolve, but allowing us to have
        // more fine grained control
        self.modalPresentationStyle = .custom

        // The presentationView is only used during present/dismiss animations.
        // It's a static image of the media content.
        let presentationView = UIImageView()
        self.presentationView = presentationView
        self.view.insertSubview(presentationView, at: 0)
        presentationView.isHidden = true
        presentationView.clipsToBounds = true
        presentationView.layer.allowsEdgeAntialiasing = true
        presentationView.layer.minificationFilter = kCAFilterTrilinear
        presentationView.layer.magnificationFilter = kCAFilterTrilinear
        presentationView.contentMode = .scaleAspectFit
    }

    // MARK: Present/Dismiss

    private var currentItem: MediaGalleryItem {
        return self.pageViewController!.currentItem
    }

    private var replacingView: UIView?
    private var presentationView: UIImageView!
    private var presentationViewConstraints: [NSLayoutConstraint] = []

    // TODO rename to replacingOriginRect
    private var originRect: CGRect?

    @objc
    public func presentDetailView(fromViewController: UIViewController, mediaMessage: TSMessage, replacingView: UIView) {
        var galleryItem: MediaGalleryItem?
        uiDatabaseConnection.read { transaction in
            galleryItem = self.buildGalleryItem(message: mediaMessage, transaction: transaction)!
        }

        guard let initialDetailItem = galleryItem else {
            owsFailDebug("unexpectedly failed to build initialDetailItem.")
            return
        }

        presentDetailView(fromViewController: fromViewController, initialDetailItem: initialDetailItem, replacingView: replacingView)
    }

    public func presentDetailView(fromViewController: UIViewController, initialDetailItem: MediaGalleryItem, replacingView: UIView) {
        // For a speedy load, we only fetch a few items on either side of
        // the initial message
        ensureGalleryItemsLoaded(.around, item: initialDetailItem, amount: 10)
        self.initialDetailItem = initialDetailItem

        let pageViewController = MediaPageViewController(initialItem: initialDetailItem, mediaGalleryDataSource: self, uiDatabaseConnection: self.uiDatabaseConnection, options: self.options)
        self.addDataSourceDelegate(pageViewController)

        self.pageViewController = pageViewController
        self.setViewControllers([pageViewController], animated: false)

        self.replacingView = replacingView

        let convertedRect: CGRect = replacingView.convert(replacingView.bounds, to: UIApplication.shared.keyWindow)
        self.originRect = convertedRect

        // loadView hasn't necessarily been called yet.
        self.loadViewIfNeeded()

        self.presentationView.image = initialDetailItem.attachmentStream.thumbnailImageLarge(success: { [weak self] (image) in
            guard let strongSelf = self else {
                return
            }
            strongSelf.presentationView.image = image
            }, failure: {
                Logger.warn("Could not load presentation image.")
        })

        self.applyInitialMediaViewConstraints()

        // Restore presentationView.alpha in case a previous dismiss left us in a bad state.
        self.setNavigationBarHidden(false, animated: false)
        self.presentationView.alpha = 1

        // We want to animate the tapped media from it's position in the previous VC
        // to it's resting place in the center of this view controller.
        //
        // Rather than animating the actual media view in place, we animate the presentationView, which is a static
        // image of the media content. Animating the actual media view is problematic for a couple reasons:
        // 1. The media view ultimately lives in a zoomable scrollView. Getting both original positioning and the final positioning
        //    correct, involves manipulating the zoomScale and position simultaneously, which results in non-linear movement,
        //    especially noticeable on high resolution images.
        // 2. For Video views, the AVPlayerLayer content does not scale with the presentation animation. So you instead get a full scale
        //    video, wherein only the cropping is animated.
        // Using a simple image view allows us to address both these problems relatively easily.
        self.view.alpha = 0.0

        guard let detailView = pageViewController.view else {
            owsFailDebug("detailView was unexpectedly nil")
            return
        }

        // At this point our media view should be overlayed perfectly
        // by our presentationView. Swapping them out should be imperceptible.
        self.presentationView.isHidden = false
        // We don't hide the pageViewController entirely - e.g. we want the toolbars to fade in.
        pageViewController.currentViewController.view.isHidden = true
        detailView.backgroundColor = .clear
        self.view.backgroundColor = .clear

        self.presentationView.layer.cornerRadius = kOWSMessageCellCornerRadius_Small

        fromViewController.present(self, animated: false) {

            // 1. Fade in the entire view.
            UIView.animate(withDuration: 0.1) {
                self.replacingView?.alpha = 0.0
                self.view.alpha = 1.0
            }

            self.presentationView.superview?.layoutIfNeeded()
            self.applyFinalMediaViewConstraints()

            // 2. Animate imageView from it's initial position, which should match where it was
            // in the presenting view to it's final position, front and center in this view. This
            // animation duration intentionally overlaps the previous
            UIView.animate(withDuration: 0.2,
                           delay: 0.08,
                           options: .curveEaseOut,
                           animations: {

                            self.presentationView.layer.cornerRadius = 0
                            self.presentationView.superview?.layoutIfNeeded()

                            // fade out content behind the pageViewController
                            // and behind the presentation view
                            self.view.backgroundColor = Theme.backgroundColor
            },
                           completion: { (_: Bool) in
                            // At this point our presentation view should be overlayed perfectly
                            // with our media view. Swapping them out should be imperceptible.
                            pageViewController.currentViewController.view.isHidden = false
                            self.presentationView.isHidden = true

                            self.view.isUserInteractionEnabled = true

                            pageViewController.wasPresented()

                            // Since we're presenting *over* the ConversationVC, we need to `becomeFirstResponder`.
                            //
                            // Otherwise, the `ConversationVC.inputAccessoryView` will appear over top of us whenever
                            // OWSWindowManager window juggling calls `[rootWindow makeKeyAndVisible]`.
                            //
                            // We don't need to do this when pushing VCs onto the SignalsNavigationController - only when
                            // presenting directly from ConversationVC.
                            _ = self.becomeFirstResponder()
            })
        }
    }

    // If we're using a navigationController other than self to present the views
    // e.g. the conversation settings view controller
    var fromNavController: OWSNavigationController?

    @objc
    func pushTileView(fromNavController: OWSNavigationController) {
        var mostRecentItem: MediaGalleryItem?
        self.uiDatabaseConnection.read { transaction in
            if let message = self.mediaGalleryFinder.mostRecentMediaMessage(transaction: transaction) {
                mostRecentItem = self.buildGalleryItem(message: message, transaction: transaction)
            }
        }

        if let mostRecentItem = mostRecentItem {
            mediaTileViewController.focusedItem = mostRecentItem
            ensureGalleryItemsLoaded(.around, item: mostRecentItem, amount: 100)
        }
        self.fromNavController = fromNavController
        fromNavController.pushViewController(mediaTileViewController, animated: true)
    }

    func showAllMedia(focusedItem: MediaGalleryItem) {
        // TODO fancy animation - zoom media item into it's tile in the all media grid
        ensureGalleryItemsLoaded(.around, item: focusedItem, amount: 100)

        if let fromNavController = self.fromNavController {
            // If from conversation settings view, we've already pushed
            fromNavController.popViewController(animated: true)
        } else {
            // If from conversation view
            mediaTileViewController.focusedItem = focusedItem
            self.pushViewController(mediaTileViewController, animated: true)
        }
    }

    // MARK: MediaTileViewControllerDelegate

    func mediaTileViewController(_ viewController: MediaTileViewController, didTapView tappedView: UIView, mediaGalleryItem: MediaGalleryItem) {
        if self.fromNavController != nil {
            // If we got to the gallery via conversation settings, present the detail view
            // on top of the tile view
            //
            // == ViewController Schematic ==
            //
            // [DetailView] <--,
            // [TileView] -----'
            // [ConversationSettingsView]
            // [ConversationView]
            //

            self.presentDetailView(fromViewController: mediaTileViewController, initialDetailItem: mediaGalleryItem, replacingView: tappedView)
        } else {
            // If we got to the gallery via the conversation view, pop the tile view
            // to return to the detail view
            //
            // == ViewController Schematic ==
            //
            // [TileView] -----,
            // [DetailView] <--'
            // [ConversationView]
            //

            guard let pageViewController = self.pageViewController else {
                owsFailDebug("pageViewController was unexpectedly nil")
                self.dismiss(animated: true)

                return
            }

            pageViewController.currentItem = mediaGalleryItem
            pageViewController.willBePresentedAgain()

            // TODO fancy zoom animation
            self.popViewController(animated: true)
        }
    }

    public func dismissMediaDetailViewController(_ mediaPageViewController: MediaPageViewController, animated isAnimated: Bool, completion: (() -> Void)?) {
        self.view.isUserInteractionEnabled = false
        UIApplication.shared.isStatusBarHidden = false

        guard let detailView = mediaPageViewController.view else {
            owsFailDebug("detailView was unexpectedly nil")
            self.presentingViewController?.dismiss(animated: false, completion: completion)
            return
        }

        mediaPageViewController.currentViewController.view.isHidden = true
        self.presentationView.isHidden = false

        // Move the presentationView back to it's initial position, i.e. where
        // it sits on the screen in the conversation view.
        let changedItems = currentItem != self.initialDetailItem
        if changedItems {
            self.presentationView.image = currentItem.attachmentStream.thumbnailImageLarge(success: { [weak self] (image) in
                guard let strongSelf = self else {
                    return
                }
                strongSelf.presentationView.image = image
                }, failure: {
                    Logger.warn("Could not load presentation image.")
            })
            self.applyOffscreenMediaViewConstraints()
        } else {
            self.applyInitialMediaViewConstraints()
        }

        if isAnimated {
            UIView.animate(withDuration: changedItems ? 0.25 : 0.18,
                           delay: 0.0,
                           options: .curveEaseOut,
                           animations: {
                            // Move back over it's original location
                            self.presentationView.superview?.layoutIfNeeded()

                            detailView.alpha = 0

                            if changedItems {
                                self.presentationView.alpha = 0
                            } else {
                                self.presentationView.layer.cornerRadius = kOWSMessageCellCornerRadius_Small
                            }
            },
                           completion: { (_: Bool) in
                            // In case user has hidden bars, which changes background to black.
                            // We don't want to change this while detailView is visible, lest
                            // we obscure out the presentationView
                            detailView.backgroundColor = Theme.backgroundColor
            })

            // This intentionally overlaps the previous animation a bit
            UIView.animate(withDuration: 0.1,
                           delay: 0.15,
                           options: .curveEaseInOut,
                           animations: {
                            guard let replacingView = self.replacingView else {
                                owsFailDebug("replacingView was unexpectedly nil")
                                self.presentingViewController?.dismiss(animated: false, completion: completion)
                                return
                            }
                            // fade out content and toolbars
                            self.view.alpha = 0.0
                            replacingView.alpha = 1.0
            },
                           completion: { (_: Bool) in
                            self.presentingViewController?.dismiss(animated: false, completion: completion)
            })
        } else {
            guard let replacingView = self.replacingView else {
                owsFailDebug("replacingView was unexpectedly nil")
                self.presentingViewController?.dismiss(animated: false, completion: completion)
                return
            }
            replacingView.alpha = 1.0
            self.presentingViewController?.dismiss(animated: false, completion: completion)
        }
    }

    private func applyInitialMediaViewConstraints() {
        if (self.presentationViewConstraints.count > 0) {
            NSLayoutConstraint.deactivate(self.presentationViewConstraints)
            self.presentationViewConstraints = []
        }

        guard let originRect = self.originRect else {
            owsFailDebug("originRect was unexpectedly nil")
            return
        }

        guard let presentationSuperview = self.presentationView.superview else {
            owsFailDebug("presentationView.superview was unexpectedly nil")
            return
        }

        let convertedRect: CGRect = presentationSuperview.convert(originRect, from: UIApplication.shared.keyWindow)

        self.presentationViewConstraints += self.presentationView.autoSetDimensions(to: convertedRect.size)
        self.presentationViewConstraints += [
            self.presentationView.autoPinEdge(toSuperviewEdge: .top, withInset: convertedRect.origin.y),
            self.presentationView.autoPinEdge(toSuperviewEdge: .left, withInset: convertedRect.origin.x)
        ]
    }

    private func applyFinalMediaViewConstraints() {
        if (self.presentationViewConstraints.count > 0) {
            NSLayoutConstraint.deactivate(self.presentationViewConstraints)
            self.presentationViewConstraints = []
        }

        self.presentationViewConstraints = [
            self.presentationView.autoPinEdge(toSuperviewEdge: .leading),
            self.presentationView.autoPinEdge(toSuperviewEdge: .top),
            self.presentationView.autoPinEdge(toSuperviewEdge: .trailing),
            self.presentationView.autoPinEdge(toSuperviewEdge: .bottom)
        ]
    }

    private func applyOffscreenMediaViewConstraints() {
        if (self.presentationViewConstraints.count > 0) {
            NSLayoutConstraint.deactivate(self.presentationViewConstraints)
            self.presentationViewConstraints = []
        }

        self.presentationViewConstraints += [
            self.presentationView.autoPinEdge(toSuperviewEdge: .leading),
            self.presentationView.autoPinEdge(toSuperviewEdge: .trailing),
            self.presentationView.autoPinEdge(.top, to: .bottom, of: self.view)
        ]
    }

    // MARK: MediaGalleryDataSource

    lazy var mediaTileViewController: MediaTileViewController = {
        let vc = MediaTileViewController(mediaGalleryDataSource: self, uiDatabaseConnection: self.uiDatabaseConnection)
        vc.delegate = self

        self.addDataSourceDelegate(vc)

        return vc
    }()

    var galleryItems: [MediaGalleryItem] = []
    var sections: [GalleryDate: [MediaGalleryItem]] = [:]
    var sectionDates: [GalleryDate] = []
    var hasFetchedOldest = false
    var hasFetchedMostRecent = false

    func buildGalleryItem(message: TSMessage, transaction: YapDatabaseReadTransaction) -> MediaGalleryItem? {
        guard let attachmentStream = message.attachment(with: transaction) as? TSAttachmentStream else {
            owsFailDebug("attachment was unexpectedly empty")
            return nil
        }

        return MediaGalleryItem(message: message, attachmentStream: attachmentStream)
    }

    // Range instead of indexSet since it's contiguous?
    var fetchedIndexSet = IndexSet() {
        didSet {
            Logger.debug("\(oldValue) -> \(fetchedIndexSet)")
        }
    }

    func ensureGalleryItemsLoaded(_ direction: GalleryDirection, item: MediaGalleryItem, amount: UInt, completion: ((IndexSet, [IndexPath]) -> Void)? = nil ) {

        var galleryItems: [MediaGalleryItem] = self.galleryItems
        var sections: [GalleryDate: [MediaGalleryItem]] = self.sections
        var sectionDates: [GalleryDate] = self.sectionDates

        var newGalleryItems: [MediaGalleryItem] = []
        var newDates: [GalleryDate] = []

        Bench(title: "fetching gallery items") {
            self.uiDatabaseConnection.read { transaction in

                let initialIndex: Int = Int(self.mediaGalleryFinder.mediaIndex(message: item.message, transaction: transaction))
                let mediaCount: Int = Int(self.mediaGalleryFinder.mediaCount(transaction: transaction))

                let requestRange: Range<Int> = { () -> Range<Int> in
                    let range: Range<Int> = { () -> Range<Int> in
                        switch direction {
                        case .around:
                            // To keep it simple, this isn't exactly *amount* sized if `message` window overlaps the end or
                            // beginning of the view. Still, we have sufficient buffer to fetch more as the user swipes.
                            let start: Int = initialIndex - Int(amount) / 2
                            let end: Int = initialIndex + Int(amount) / 2

                            return start..<end
                        case .before:
                            let start: Int = initialIndex - Int(amount)
                            let end: Int = initialIndex

                            return start..<end
                        case  .after:
                            let start: Int = initialIndex
                            let end: Int = initialIndex  + Int(amount)

                            return start..<end
                        }
                    }()

                    return range.clamped(to: 0..<mediaCount)
                }()

                let requestSet = IndexSet(integersIn: requestRange)
                guard !self.fetchedIndexSet.contains(integersIn: requestSet) else {
                    Logger.debug("all requested messages have already been loaded.")
                    return
                }

                let unfetchedSet = requestSet.subtracting(self.fetchedIndexSet)

                // For perf we only want to fetch a substantially full batch...
                let isSubstantialRequest = unfetchedSet.count > (requestSet.count / 2)
                // ...but we always fulfill even small requests if we're getting just the tail end of a gallery.
                let isFetchingEdgeOfGallery = (self.fetchedIndexSet.count - unfetchedSet.count) < requestSet.count

                guard isSubstantialRequest || isFetchingEdgeOfGallery else {
                    Logger.debug("ignoring small fetch request: \(unfetchedSet.count)")
                    return
                }

                Logger.debug("fetching set: \(unfetchedSet)")
                let nsRange: NSRange = NSRange(location: unfetchedSet.min()!, length: unfetchedSet.count)
                self.mediaGalleryFinder.enumerateMediaMessages(range: nsRange, transaction: transaction) { (message: TSMessage) in

                    guard !self.deletedMessages.contains(message) else {
                        Logger.debug("skipping \(message) which has been deleted.")
                        return
                    }

                    guard let item: MediaGalleryItem = self.buildGalleryItem(message: message, transaction: transaction) else {
                        owsFailDebug("unexpectedly failed to buildGalleryItem")
                        return
                    }

                    let date = item.galleryDate

                    galleryItems.append(item)
                    if sections[date] != nil {
                        sections[date]!.append(item)

                        // so we can update collectionView
                        newGalleryItems.append(item)
                    } else {
                        sectionDates.append(date)
                        sections[date] = [item]

                        // so we can update collectionView
                        newDates.append(date)
                        newGalleryItems.append(item)
                    }
                }

                self.fetchedIndexSet = self.fetchedIndexSet.union(unfetchedSet)
                self.hasFetchedOldest = self.fetchedIndexSet.min() == 0
                self.hasFetchedMostRecent = self.fetchedIndexSet.max() == mediaCount - 1
            }
        }

        // TODO only sort if changed
        var sortedSections: [GalleryDate: [MediaGalleryItem]] = [:]

        Bench(title: "sorting gallery items") {
            galleryItems.sort { lhs, rhs -> Bool in
                return lhs.message.timestampForSorting() < rhs.message.timestampForSorting()
            }
            sectionDates.sort()

            for (date, galleryItems) in sections {
                sortedSections[date] = galleryItems.sorted { lhs, rhs -> Bool in
                    return lhs.message.timestampForSorting() < rhs.message.timestampForSorting()
                }
            }
        }

        self.galleryItems = galleryItems
        self.sections = sortedSections
        self.sectionDates = sectionDates

        if let completionBlock = completion {
            Bench(title: "calculating changes for collectionView") {
                // FIXME can we avoid this index offset?
                let dateIndices = newDates.map { sectionDates.index(of: $0)! + 1 }
                let addedSections: IndexSet = IndexSet(dateIndices)

                let addedItems: [IndexPath] = newGalleryItems.map { galleryItem in
                    let sectionIdx = sectionDates.index(of: galleryItem.galleryDate)!
                    let section = sections[galleryItem.galleryDate]!
                    let itemIdx = section.index(of: galleryItem)!

                    // FIXME can we avoid this index offset?
                    return IndexPath(item: itemIdx, section: sectionIdx + 1)
                }

                completionBlock(addedSections, addedItems)
            }
        }
    }

    var dataSourceDelegates: [Weak<MediaGalleryDataSourceDelegate>] = []
    func addDataSourceDelegate(_ dataSourceDelegate: MediaGalleryDataSourceDelegate) {
        dataSourceDelegates.append(Weak(value: dataSourceDelegate))
    }

    var deletedMessages: Set<TSMessage> = Set()
    var deletedGalleryItems: Set<MediaGalleryItem> = Set()

    func delete(items: [MediaGalleryItem], initiatedBy: MediaGalleryDataSourceDelegate) {
        AssertIsOnMainThread()

        Logger.info("with items: \(items.map { ($0.attachmentStream, $0.message.timestamp) })")

        deletedGalleryItems.formUnion(items)
        dataSourceDelegates.forEach { $0.value?.mediaGalleryDataSource(self, willDelete: items, initiatedBy: initiatedBy) }

        self.editingDatabaseConnection.asyncReadWrite { transaction in
            for item in items {
                let message = item.message
                message.remove(with: transaction)
                self.deletedMessages.insert(message)
            }
        }

        var deletedSections: IndexSet = IndexSet()
        var deletedIndexPaths: [IndexPath] = []
        let originalSections = self.sections
        let originalSectionDates = self.sectionDates

        for item in items {
            guard let itemIndex = galleryItems.index(of: item) else {
                owsFailDebug("removing unknown item.")
                return
            }

            self.galleryItems.remove(at: itemIndex)

            guard let sectionIndex = sectionDates.index(where: { $0 == item.galleryDate }) else {
                owsFailDebug("item with unknown date.")
                return
            }

            guard var sectionItems = self.sections[item.galleryDate] else {
                owsFailDebug("item with unknown section")
                return
            }

            guard let sectionRowIndex = sectionItems.index(of: item) else {
                owsFailDebug("item with unknown sectionRowIndex")
                return
            }

            // We need to calculate the index of the deleted item with respect to it's original position.
            guard let originalSectionIndex = originalSectionDates.index(where: { $0 == item.galleryDate }) else {
                owsFailDebug("item with unknown date.")
                return
            }

            guard let originalSectionItems = originalSections[item.galleryDate] else {
                owsFailDebug("item with unknown section")
                return
            }

            guard let originalSectionRowIndex = originalSectionItems.index(of: item) else {
                owsFailDebug("item with unknown sectionRowIndex")
                return
            }

            if sectionItems == [item] {
                // Last item in section. Delete section.
                self.sections[item.galleryDate] = nil
                self.sectionDates.remove(at: sectionIndex)

                deletedSections.insert(originalSectionIndex + 1)
                deletedIndexPaths.append(IndexPath(row: originalSectionRowIndex, section: originalSectionIndex + 1))
            } else {
                sectionItems.remove(at: sectionRowIndex)
                self.sections[item.galleryDate] = sectionItems

                deletedIndexPaths.append(IndexPath(row: originalSectionRowIndex, section: originalSectionIndex + 1))
            }
        }

        dataSourceDelegates.forEach { $0.value?.mediaGalleryDataSource(self, deletedSections: deletedSections, deletedItems: deletedIndexPaths) }
    }

    let kGallerySwipeLoadBatchSize: UInt = 5

    internal func galleryItem(after currentItem: MediaGalleryItem) -> MediaGalleryItem? {
        Logger.debug("")

        self.ensureGalleryItemsLoaded(.after, item: currentItem, amount: kGallerySwipeLoadBatchSize)

        guard let currentIndex = galleryItems.index(of: currentItem) else {
            owsFailDebug("currentIndex was unexpectedly nil")
            return nil
        }

        let index: Int = galleryItems.index(after: currentIndex)
        guard let nextItem = galleryItems[safe: index] else {
            // already at last item
            return nil
        }

        guard !deletedGalleryItems.contains(nextItem) else {
            Logger.debug("nextItem was deleted - Recursing.")
            return galleryItem(after: nextItem)
        }

        return nextItem
    }

    internal func galleryItem(before currentItem: MediaGalleryItem) -> MediaGalleryItem? {
        Logger.debug("")

        self.ensureGalleryItemsLoaded(.before, item: currentItem, amount: kGallerySwipeLoadBatchSize)

        guard let currentIndex = galleryItems.index(of: currentItem) else {
            owsFailDebug("currentIndex was unexpectedly nil")
            return nil
        }

        let index: Int = galleryItems.index(before: currentIndex)
        guard let previousItem = galleryItems[safe: index] else {
            // already at first item
            return nil
        }

        guard !deletedGalleryItems.contains(previousItem) else {
            Logger.debug("previousItem was deleted - Recursing.")
            return galleryItem(before: previousItem)
        }

        return previousItem
    }

    var galleryItemCount: Int {
        var count: UInt = 0
        self.uiDatabaseConnection.read { (transaction: YapDatabaseReadTransaction) in
            count = self.mediaGalleryFinder.mediaCount(transaction: transaction)
        }
        return Int(count) - deletedMessages.count
    }
}<|MERGE_RESOLUTION|>--- conflicted
+++ resolved
@@ -9,8 +9,6 @@
 }
 
 public class MediaGalleryItem: Equatable, Hashable {
-    let logTag = "[MediaGalleryItem]"
-
     let message: TSMessage
     let attachmentStream: TSAttachmentStream
     let galleryDate: GalleryDate
@@ -33,28 +31,9 @@
         return attachmentStream.isImage
     }
 
-<<<<<<< HEAD
-    var thumbnailImage: UIImage {
-        guard let image = attachmentStream.thumbnailImage() else {
-            owsFailDebug("unexpectedly unable to build attachment thumbnail")
-            return UIImage()
-        }
-
-        return image
-    }
-
-    var fullSizedImage: UIImage {
-        guard let image = attachmentStream.image() else {
-            owsFailDebug("unexpectedly unable to build attachment image")
-            return UIImage()
-        }
-
-        return image
-=======
     public typealias AsyncThumbnailBlock = (UIImage) -> Void
     func thumbnailImage(async:@escaping AsyncThumbnailBlock) -> UIImage? {
         return attachmentStream.thumbnailImageSmall(success: async, failure: {})
->>>>>>> 654c98d8
     }
 
     // MARK: Equatable
