//
//  Copyright (c) 2018 Open Whisper Systems. All rights reserved.
//

import UIKit
import PromiseKit

// Objc wrapper for the MediaGalleryItem struct
@objc
public class GalleryItemBox: NSObject {
    public let value: MediaGalleryItem

    init(_ value: MediaGalleryItem) {
        self.value = value
    }

    @objc
    public var attachmentStream: TSAttachmentStream {
        return value.attachmentStream
    }
}

private class Box<A> {
    var value: A
    init(_ val: A) {
        self.value = val
    }
}

fileprivate extension MediaDetailViewController {
    fileprivate var galleryItem: MediaGalleryItem {
        return self.galleryItemBox.value
    }
}

class MediaPageViewController: UIPageViewController, UIPageViewControllerDataSource, UIPageViewControllerDelegate, MediaDetailViewControllerDelegate, MediaGalleryDataSourceDelegate {

    private weak var mediaGalleryDataSource: MediaGalleryDataSource?

    private var cachedPages: [MediaGalleryItem: MediaDetailViewController] = [:]
    private var initialPage: MediaDetailViewController!

    public var currentViewController: MediaDetailViewController {
        return viewControllers!.first as! MediaDetailViewController
    }

    public var currentItem: MediaGalleryItem! {
        return currentViewController.galleryItemBox.value
    }

    public func setCurrentItem(_ item: MediaGalleryItem, direction: UIPageViewControllerNavigationDirection, animated isAnimated: Bool) {
        guard let galleryPage = self.buildGalleryPage(galleryItem: item) else {
            owsFailDebug("unexpetedly unable to build new gallery page")
            return
        }

        updateTitle(item: item)
        updateCaption(item: item)
        setViewControllers([galleryPage], direction: direction, animated: isAnimated)
        updateFooterBarButtonItems(isPlayingVideo: false)
        updateMediaRail()
    }

    private let uiDatabaseConnection: YapDatabaseConnection

    private let showAllMediaButton: Bool
    private let sliderEnabled: Bool

    init(initialItem: MediaGalleryItem, mediaGalleryDataSource: MediaGalleryDataSource, uiDatabaseConnection: YapDatabaseConnection, options: MediaGalleryOption) {
        assert(uiDatabaseConnection.isInLongLivedReadTransaction())
        self.uiDatabaseConnection = uiDatabaseConnection
        self.showAllMediaButton = options.contains(.showAllMediaButton)
        self.sliderEnabled = options.contains(.sliderEnabled)
        self.mediaGalleryDataSource = mediaGalleryDataSource

        let kSpacingBetweenItems: CGFloat = 20

        super.init(transitionStyle: .scroll,
                   navigationOrientation: .horizontal,
                   options: [UIPageViewControllerOptionInterPageSpacingKey: kSpacingBetweenItems])

        self.dataSource = self
        self.delegate = self

        guard let initialPage = self.buildGalleryPage(galleryItem: initialItem) else {
            owsFailDebug("unexpetedly unable to build initial gallery item")
            return
        }
        self.initialPage = initialPage
        self.setViewControllers([initialPage], direction: .forward, animated: false, completion: nil)
    }

    @available(*, unavailable, message: "Unimplemented")
    required init?(coder: NSCoder) {
        notImplemented()
    }

    deinit {
        Logger.debug("deinit")
    }

    // MARK: - Subview

    // MARK: Bottom Bar
    var bottomContainer: UIView!
    var footerBar: UIToolbar!
    let captionContainerView: CaptionContainerView = CaptionContainerView()
    var galleryRailView: GalleryRailView = GalleryRailView()

    var pagerScrollView: UIScrollView!

    // MARK: UIViewController overrides

    override func viewDidLoad() {
        super.viewDidLoad()

        // Navigation

        // Note: using a custom leftBarButtonItem breaks the interactive pop gesture, but we don't want to be able
        // to swipe to go back in the pager view anyway, instead swiping back should show the next page.
        let backButton = OWSViewController.createOWSBackButton(withTarget: self, selector: #selector(didPressDismissButton))
        self.navigationItem.leftBarButtonItem = backButton

        self.navigationItem.titleView = portraitHeaderView

        if showAllMediaButton {
            self.navigationItem.rightBarButtonItem = UIBarButtonItem(title: MediaStrings.allMedia, style: .plain, target: self, action: #selector(didPressAllMediaButton))
        }

        // Even though bars are opaque, we want content to be layed out behind them.
        // The bars might obscure part of the content, but they can easily be hidden by tapping
        // The alternative would be that content would shift when the navbars hide.
        self.extendedLayoutIncludesOpaqueBars = true
        self.automaticallyAdjustsScrollViewInsets = false

        // Get reference to paged content which lives in a scrollView created by the superclass
        // We show/hide this content during presentation
        for view in self.view.subviews {
            if let pagerScrollView = view as? UIScrollView {
                self.pagerScrollView = pagerScrollView
            }
        }

        // Hack to avoid "page" bouncing when not in gallery view.
        // e.g. when getting to media details via message details screen, there's only
        // one "Page" so the bounce doesn't make sense.
        pagerScrollView.isScrollEnabled = sliderEnabled
        pagerScrollViewContentOffsetObservation = pagerScrollView.observe(\.contentOffset, options: [.new]) { [weak self] object, change in
            guard let strongSelf = self else { return }
            strongSelf.pagerScrollView(strongSelf.pagerScrollView, contentOffsetDidChange: change)
        }

        // Views

        view.backgroundColor = Theme.darkThemeBackgroundColor

        captionContainerView.delegate = self
        updateCaptionContainerVisibility()

        galleryRailView.delegate = self
        galleryRailView.autoSetDimension(.height, toSize: 72)

        let footerBar = self.makeClearToolbar()
        self.footerBar = footerBar
        footerBar.tintColor = .white

        let bottomContainer = UIView()
        self.bottomContainer = bottomContainer
        bottomContainer.backgroundColor = UIColor.ows_black.withAlphaComponent(0.4)

        let bottomStack = UIStackView(arrangedSubviews: [captionContainerView, galleryRailView, footerBar])
        bottomStack.axis = .vertical
        bottomContainer.addSubview(bottomStack)
        bottomStack.autoPinEdgesToSuperviewEdges()

        self.view.addSubview(bottomContainer)
        bottomContainer.autoPinWidthToSuperview()
        bottomContainer.autoPinEdge(toSuperviewEdge: .bottom)
        footerBar.autoPin(toBottomLayoutGuideOf: self, withInset: 0)
        footerBar.autoSetDimension(.height, toSize: 44)

        updateTitle()
        updateCaption(item: currentItem)
        updateMediaRail()
        updateFooterBarButtonItems(isPlayingVideo: true)

        // Gestures

        let verticalSwipe = UISwipeGestureRecognizer(target: self, action: #selector(didSwipeView))
        verticalSwipe.direction = [.up, .down]
        view.addGestureRecognizer(verticalSwipe)
    }

    override func viewWillTransition(to size: CGSize, with coordinator: UIViewControllerTransitionCoordinator) {
        super.viewWillTransition(to: size, with: coordinator)
        let isLandscape = size.width > size.height
        self.navigationItem.titleView = isLandscape ? nil : self.portraitHeaderView
    }

    override func didReceiveMemoryWarning() {
        Logger.info("")
        super.didReceiveMemoryWarning()

        self.cachedPages = [:]
    }

    // MARK: KVO

    var pagerScrollViewContentOffsetObservation: NSKeyValueObservation?
    func pagerScrollView(_ pagerScrollView: UIScrollView, contentOffsetDidChange change: NSKeyValueObservedChange<CGPoint>) {
        guard let newValue = change.newValue else {
            owsFailDebug("newValue was unexpectedly nil")
            return
        }

        let width = pagerScrollView.frame.size.width
        guard width > 0 else {
            return
        }
        let ratioComplete = abs((newValue.x - width) / width)
        captionContainerView.updatePagerTransition(ratioComplete: ratioComplete)
    }

    // MARK: View Helpers

    public func willBePresentedAgain() {
        updateFooterBarButtonItems(isPlayingVideo: false)
    }

    public func wasPresented() {
        let currentViewController = self.currentViewController

        if currentViewController.galleryItem.isVideo {
            currentViewController.playVideo()
        }
    }

    private func makeClearToolbar() -> UIToolbar {
        let toolbar = UIToolbar()

        toolbar.backgroundColor = UIColor.clear

        // Making a toolbar transparent requires setting an empty uiimage
        toolbar.setBackgroundImage(UIImage(), forToolbarPosition: .any, barMetrics: .default)

        // hide 1px top-border
        toolbar.clipsToBounds = true

        return toolbar
    }

    private var shouldHideToolbars: Bool = false {
        didSet {
            if (oldValue == shouldHideToolbars) {
                return
            }

            // Hiding the status bar affects the positioning of the navbar. We don't want to show that in an animation, it's
            // better to just have everythign "flit" in/out.
            UIApplication.shared.setStatusBarHidden(shouldHideToolbars, with: .none)
            self.navigationController?.setNavigationBarHidden(shouldHideToolbars, animated: false)

            UIView.animate(withDuration: 0.1) {
                self.currentViewController.setShouldHideToolbars(self.shouldHideToolbars)
                self.bottomContainer.isHidden = self.shouldHideToolbars
            }
        }
    }

    // MARK: Bar Buttons

    lazy var shareBarButton: UIBarButtonItem = {
        let shareBarButton = UIBarButtonItem(barButtonSystemItem: .action, target: self, action: #selector(didPressShare))
        shareBarButton.tintColor = Theme.darkThemePrimaryColor
        return shareBarButton
    }()

    lazy var deleteBarButton: UIBarButtonItem = {
        let deleteBarButton = UIBarButtonItem(barButtonSystemItem: .trash,
                                              target: self,
                                              action: #selector(didPressDelete))
        deleteBarButton.tintColor = Theme.darkThemePrimaryColor
        return deleteBarButton
    }()

    func buildFlexibleSpace() -> UIBarButtonItem {
        return UIBarButtonItem(barButtonSystemItem: .flexibleSpace, target: nil, action: nil)
    }

    lazy var videoPlayBarButton: UIBarButtonItem = {
        let videoPlayBarButton = UIBarButtonItem(barButtonSystemItem: .play, target: self, action: #selector(didPressPlayBarButton))
        videoPlayBarButton.tintColor = Theme.darkThemePrimaryColor
        return videoPlayBarButton
    }()

    lazy var videoPauseBarButton: UIBarButtonItem = {
        let videoPauseBarButton = UIBarButtonItem(barButtonSystemItem: .pause, target: self, action:
            #selector(didPressPauseBarButton))
        videoPauseBarButton.tintColor = Theme.darkThemePrimaryColor
        return videoPauseBarButton
    }()

    private func updateFooterBarButtonItems(isPlayingVideo: Bool) {
        // TODO do we still need this? seems like a vestige
        // from when media detail view was used for attachment approval
        if self.footerBar == nil {
            owsFailDebug("No footer bar visible.")
            return
        }

        var toolbarItems: [UIBarButtonItem] = [
            shareBarButton,
            buildFlexibleSpace()
        ]

        if (self.currentItem.isVideo) {
            toolbarItems += [
                isPlayingVideo ? self.videoPauseBarButton : self.videoPlayBarButton,
                buildFlexibleSpace()
            ]
        }

        toolbarItems.append(deleteBarButton)

        self.footerBar.setItems(toolbarItems, animated: false)
    }

    func updateMediaRail() {
        guard let currentItem = self.currentItem else {
            owsFailDebug("currentItem was unexpectedly nil")
            return
        }

        galleryRailView.configureCellViews(itemProvider: currentItem.album, focusedItem: currentItem)
    }

    // MARK: Actions

    @objc
    public func didPressAllMediaButton(sender: Any) {
        Logger.debug("")

        currentViewController.stopAnyVideo()

        guard let mediaGalleryDataSource = self.mediaGalleryDataSource else {
            owsFailDebug("mediaGalleryDataSource was unexpectedly nil")
            return
        }
        mediaGalleryDataSource.showAllMedia(focusedItem: currentItem)
    }

    @objc
    public func didSwipeView(sender: Any) {
        Logger.debug("")

        self.dismissSelf(animated: true)
    }

    @objc
    public func didPressDismissButton(_ sender: Any) {
        dismissSelf(animated: true)
    }

    @objc
    public func didPressShare(_ sender: Any) {
        guard let currentViewController = self.viewControllers?[0] as? MediaDetailViewController else {
            owsFailDebug("currentViewController was unexpectedly nil")
            return
        }

        let attachmentStream = currentViewController.galleryItem.attachmentStream

        AttachmentSharing.showShareUI(forAttachment: attachmentStream)
    }

    @objc
    public func didPressDelete(_ sender: Any) {
        guard let currentViewController = self.viewControllers?[0] as? MediaDetailViewController else {
            owsFailDebug("currentViewController was unexpectedly nil")
            return
        }

        guard let mediaGalleryDataSource = self.mediaGalleryDataSource else {
            owsFailDebug("mediaGalleryDataSource was unexpectedly nil")
            return
        }

        let actionSheet = UIAlertController(title: nil, message: nil, preferredStyle: .actionSheet)
        let deleteAction = UIAlertAction(title: NSLocalizedString("TXT_DELETE_TITLE", comment: ""),
                                         style: .destructive) { _ in
                                            let deletedItem = currentViewController.galleryItem
                                            mediaGalleryDataSource.delete(items: [deletedItem], initiatedBy: self)
        }
        actionSheet.addAction(OWSAlerts.cancelAction)
        actionSheet.addAction(deleteAction)

        self.present(actionSheet, animated: true)
    }

    // MARK: MediaGalleryDataSourceDelegate

    func mediaGalleryDataSource(_ mediaGalleryDataSource: MediaGalleryDataSource, willDelete items: [MediaGalleryItem], initiatedBy: MediaGalleryDataSourceDelegate) {
        Logger.debug("")

        guard let currentItem = self.currentItem else {
              owsFailDebug("currentItem was unexpectedly nil")
            return
        }

        guard items.contains(currentItem) else {
            Logger.debug("irrelevant item")
            return
        }

        // If we setCurrentItem with (animated: true) while this VC is in the background, then
        // the next/previous cache isn't expired, and we're able to swipe back to the just-deleted vc.
        // So to get the correct behavior, we should only animate these transitions when this
        // vc is in the foreground
        let isAnimated = initiatedBy === self

        if !self.sliderEnabled {
            // In message details, which doesn't use the slider, so don't swap pages.
        } else if let nextItem = mediaGalleryDataSource.galleryItem(after: currentItem) {
            self.setCurrentItem(nextItem, direction: .forward, animated: isAnimated)
        } else if let previousItem = mediaGalleryDataSource.galleryItem(before: currentItem) {
            self.setCurrentItem(previousItem, direction: .reverse, animated: isAnimated)
        } else {
            // else we deleted the last piece of media, return to the conversation view
            self.dismissSelf(animated: true)
        }
    }

    func mediaGalleryDataSource(_ mediaGalleryDataSource: MediaGalleryDataSource, deletedSections: IndexSet, deletedItems: [IndexPath]) {
        // no-op
    }

    @objc
    public func didPressPlayBarButton(_ sender: Any) {
        guard let currentViewController = self.viewControllers?[0] as? MediaDetailViewController else {
            owsFailDebug("currentViewController was unexpectedly nil")
            return
        }
        currentViewController.didPressPlayBarButton(sender)
    }

    @objc
    public func didPressPauseBarButton(_ sender: Any) {
        guard let currentViewController = self.viewControllers?[0] as? MediaDetailViewController else {
            owsFailDebug("currentViewController was unexpectedly nil")
            return
        }
        currentViewController.didPressPauseBarButton(sender)
    }

    // MARK: UIPageViewControllerDelegate

    var pendingViewController: MediaDetailViewController?
    public func pageViewController(_ pageViewController: UIPageViewController, willTransitionTo pendingViewControllers: [UIViewController]) {
        Logger.debug("")

        assert(pendingViewControllers.count == 1)
        pendingViewControllers.forEach { viewController in
            guard let pendingViewController = viewController as? MediaDetailViewController else {
                owsFailDebug("unexpected mediaDetailViewController: \(viewController)")
                return
            }
            self.pendingViewController = pendingViewController

            if let pendingCaptionText = pendingViewController.galleryItem.captionForDisplay, pendingCaptionText.count > 0 {
                self.captionContainerView.pendingText = pendingCaptionText
            } else {
                self.captionContainerView.pendingText = nil
            }

            // Ensure upcoming page respects current toolbar status
            pendingViewController.setShouldHideToolbars(self.shouldHideToolbars)
        }
    }

    public func pageViewController(_ pageViewController: UIPageViewController, didFinishAnimating finished: Bool, previousViewControllers: [UIViewController], transitionCompleted: Bool) {
        Logger.debug("")

        assert(previousViewControllers.count == 1)
        previousViewControllers.forEach { viewController in
            guard let previousPage = viewController as? MediaDetailViewController else {
                owsFailDebug("unexpected mediaDetailViewController: \(viewController)")
                return
            }

            // Do any cleanup for the no-longer visible view controller
            if transitionCompleted {
                pendingViewController = nil

                // This can happen when trying to page past the last (or first) view controller
                // In that case, we don't want to change the captionView.
                if (previousPage != currentViewController) {
                    captionContainerView.completePagerTransition()
                }

                updateTitle()
                updateMediaRail()
                previousPage.zoomOut(animated: false)
                previousPage.stopAnyVideo()
                updateFooterBarButtonItems(isPlayingVideo: false)
            } else {
                captionContainerView.pendingText = nil
            }
        }
    }

    // MARK: UIPageViewControllerDataSource

    public func pageViewController(_ pageViewController: UIPageViewController, viewControllerBefore viewController: UIViewController) -> UIViewController? {
        Logger.debug("")

        guard let previousDetailViewController = viewController as? MediaDetailViewController else {
            owsFailDebug("unexpected viewController: \(viewController)")
            return nil
        }

        guard let mediaGalleryDataSource = self.mediaGalleryDataSource else {
            owsFailDebug("mediaGalleryDataSource was unexpectedly nil")
            return nil
        }

        let previousItem = previousDetailViewController.galleryItem
        guard let nextItem: MediaGalleryItem = mediaGalleryDataSource.galleryItem(before: previousItem) else {
            return nil
        }

        guard let nextPage: MediaDetailViewController = buildGalleryPage(galleryItem: nextItem) else {
            return nil
        }

        return nextPage
    }

    public func pageViewController(_ pageViewController: UIPageViewController, viewControllerAfter viewController: UIViewController) -> UIViewController? {
        Logger.debug("")

        guard let previousDetailViewController = viewController as? MediaDetailViewController else {
            owsFailDebug("unexpected viewController: \(viewController)")
            return nil
        }

        guard let mediaGalleryDataSource = self.mediaGalleryDataSource else {
            owsFailDebug("mediaGalleryDataSource was unexpectedly nil")
            return nil
        }

        let previousItem = previousDetailViewController.galleryItem
        guard let nextItem = mediaGalleryDataSource.galleryItem(after: previousItem) else {
            // no more pages
            return nil
        }

        guard let nextPage: MediaDetailViewController = buildGalleryPage(galleryItem: nextItem) else {
            return nil
        }

        return nextPage
    }

    private func buildGalleryPage(galleryItem: MediaGalleryItem) -> MediaDetailViewController? {

        if let cachedPage = cachedPages[galleryItem] {
            Logger.debug("cache hit.")
            return cachedPage
        }

        Logger.debug("cache miss.")
        var fetchedItem: ConversationViewItem?
        self.uiDatabaseConnection.read { transaction in
            let message = galleryItem.message
            let thread = message.thread(with: transaction)
            let conversationStyle = ConversationStyle(thread: thread)
            fetchedItem = ConversationInteractionViewItem(interaction: message,
                                                          isGroupThread: thread.isGroupThread(),
                                                          transaction: transaction,
                                                          conversationStyle: conversationStyle)
        }

        guard let viewItem = fetchedItem else {
            owsFailDebug("viewItem was unexpectedly nil")
            return nil
        }

        let viewController = MediaDetailViewController(galleryItemBox: GalleryItemBox(galleryItem), viewItem: viewItem)
        viewController.delegate = self

        cachedPages[galleryItem] = viewController
        return viewController
    }

    public func dismissSelf(animated isAnimated: Bool, completion: (() -> Void)? = nil) {
        // Swapping mediaView for presentationView will be perceptible if we're not zoomed out all the way.
        // currentVC
        currentViewController.zoomOut(animated: true)
        currentViewController.stopAnyVideo()

        guard let mediaGalleryDataSource = self.mediaGalleryDataSource else {
            owsFailDebug("mediaGalleryDataSource was unexpectedly nil")
            self.presentingViewController?.dismiss(animated: true)

            return
        }

        mediaGalleryDataSource.dismissMediaDetailViewController(self, animated: isAnimated) {
            UIDevice.current.ows_setOrientation(.portrait)
            completion?()
        }
    }

    // MARK: MediaDetailViewControllerDelegate

    @objc
    public func mediaDetailViewControllerDidTapMedia(_ mediaDetailViewController: MediaDetailViewController) {
        Logger.debug("")

        self.shouldHideToolbars = !self.shouldHideToolbars
    }

    public func mediaDetailViewController(_ mediaDetailViewController: MediaDetailViewController, requestDelete attachment: TSAttachment) {
        guard let mediaGalleryDataSource = self.mediaGalleryDataSource else {
            owsFailDebug("mediaGalleryDataSource was unexpectedly nil")
            self.presentingViewController?.dismiss(animated: true)

            return
        }

        guard let galleryItem = self.mediaGalleryDataSource?.galleryItems.first(where: { $0.attachmentStream == attachment }) else {
            owsFailDebug("galleryItem was unexpectedly nil")
            self.presentingViewController?.dismiss(animated: true)

            return
        }

        dismissSelf(animated: true) {
            mediaGalleryDataSource.delete(items: [galleryItem], initiatedBy: self)
        }
    }

    public func mediaDetailViewController(_ mediaDetailViewController: MediaDetailViewController, isPlayingVideo: Bool) {
        guard mediaDetailViewController == currentViewController else {
            Logger.verbose("ignoring stale delegate.")
            return
        }

        self.shouldHideToolbars = isPlayingVideo
        self.updateFooterBarButtonItems(isPlayingVideo: isPlayingVideo)
    }

    // MARK: Dynamic Header

    private var contactsManager: OWSContactsManager {
        return Environment.shared.contactsManager
    }

    private func senderName(message: TSMessage) -> String {
        switch message {
        case let incomingMessage as TSIncomingMessage:
            return self.contactsManager.displayName(forPhoneIdentifier: incomingMessage.authorId)
        case is TSOutgoingMessage:
            return NSLocalizedString("MEDIA_GALLERY_SENDER_NAME_YOU", comment: "Short sender label for media sent by you")
        default:
            owsFailDebug("Unknown message type: \(type(of: message))")
            return ""
        }
    }

    private lazy var dateFormatter: DateFormatter = {
        let formatter = DateFormatter()
        formatter.dateStyle = .short
        formatter.timeStyle = .short

        return formatter
    }()

    lazy private var portraitHeaderNameLabel: UILabel = {
        let label = UILabel()
        label.textColor = Theme.darkThemePrimaryColor
        label.font = UIFont.ows_regularFont(withSize: 17)
        label.textAlignment = .center
        label.adjustsFontSizeToFitWidth = true
        label.minimumScaleFactor = 0.8

        return label
    }()

    lazy private var portraitHeaderDateLabel: UILabel = {
        let label = UILabel()
        label.textColor = Theme.darkThemePrimaryColor
        label.font = UIFont.ows_regularFont(withSize: 12)
        label.textAlignment = .center
        label.adjustsFontSizeToFitWidth = true
        label.minimumScaleFactor = 0.8

        return label
    }()

    private lazy var portraitHeaderView: UIView = {
        let stackView = UIStackView()
        stackView.axis = .vertical
        stackView.alignment = .center
        stackView.spacing = 0
        stackView.distribution = .fillProportionally
        stackView.addArrangedSubview(portraitHeaderNameLabel)
        stackView.addArrangedSubview(portraitHeaderDateLabel)

        let containerView = UIView()
        containerView.layoutMargins = UIEdgeInsets(top: 2, left: 8, bottom: 4, right: 8)

        containerView.addSubview(stackView)

        stackView.autoPinEdge(toSuperviewMargin: .top, relation: .greaterThanOrEqual)
        stackView.autoPinEdge(toSuperviewMargin: .trailing, relation: .greaterThanOrEqual)
        stackView.autoPinEdge(toSuperviewMargin: .bottom, relation: .greaterThanOrEqual)
        stackView.autoPinEdge(toSuperviewMargin: .leading, relation: .greaterThanOrEqual)
        stackView.setContentHuggingHigh()
        stackView.autoCenterInSuperview()

        return containerView
    }()

    private func updateTitle() {
        guard let currentItem = self.currentItem else {
            owsFailDebug("currentItem was unexpectedly nil")
            return
        }
        updateTitle(item: currentItem)
    }

    private func updateCaption(item: MediaGalleryItem) {
        captionContainerView.currentText = item.captionForDisplay
    }

    private func updateTitle(item: MediaGalleryItem) {
        let name = senderName(message: item.message)
        portraitHeaderNameLabel.text = name

        // use sent date
        let date = Date(timeIntervalSince1970: Double(item.message.timestamp) / 1000)
        let formattedDate = dateFormatter.string(from: date)
        portraitHeaderDateLabel.text = formattedDate

        let landscapeHeaderFormat = NSLocalizedString("MEDIA_GALLERY_LANDSCAPE_TITLE_FORMAT", comment: "embeds {{sender name}} and {{sent datetime}}, e.g. 'Sarah on 10/30/18, 3:29'")
        let landscapeHeaderText = String(format: landscapeHeaderFormat, name, formattedDate)
        self.title = landscapeHeaderText
        self.navigationItem.title = landscapeHeaderText

        if #available(iOS 11, *) {
            // Do nothing, on iOS11+, autolayout grows the stack view as necessary.
        } else {
            // Size the titleView to be large enough to fit the widest label,
            // but no larger. If we go for a "full width" label, our title view
            // will not be centered (since the left and right bar buttons have different widths)            
            portraitHeaderNameLabel.sizeToFit()
            portraitHeaderDateLabel.sizeToFit()
            let width = max(portraitHeaderNameLabel.frame.width, portraitHeaderDateLabel.frame.width)

            let headerFrame: CGRect = CGRect(x: 0, y: 0, width: width, height: 44)
            portraitHeaderView.frame = headerFrame
        }
    }
}

extension MediaGalleryItem: GalleryRailItem {
    public var aspectRatio: CGFloat {
        return self.imageSize.aspectRatio
    }

    public func getRailImage() -> Promise<UIImage> {
        let (guarantee, fulfill) = Guarantee<UIImage>.pending()
        if let image = self.thumbnailImage(async: { fulfill($0) }) {
            fulfill(image)
        }

        return Promise(guarantee)
    }
}

extension MediaGalleryAlbum: GalleryRailItemProvider {
    var railItems: [GalleryRailItem] {
        return self.items
    }
}

extension MediaPageViewController: GalleryRailViewDelegate {
    func galleryRailView(_ galleryRailView: GalleryRailView, didTapItem imageRailItem: GalleryRailItem) {
        guard let targetItem = imageRailItem as? MediaGalleryItem else {
            owsFailDebug("unexpected imageRailItem: \(imageRailItem)")
            return
        }

<<<<<<< HEAD
        let direction: UIPageViewControllerNavigationDirection = currentItem.albumIndex < targetItem.albumIndex ? .forward : .reverse
=======
        let direction: UIPageViewControllerNavigationDirection
        direction = currentItem.albumIndex < targetItem.albumIndex ? .forward : .reverse
>>>>>>> 8ebe860f

        self.setCurrentItem(targetItem, direction: direction, animated: true)
    }
}

extension MediaPageViewController: CaptionContainerViewDelegate {

    func captionContainerViewDidUpdateText(_ captionContainerView: CaptionContainerView) {
        updateCaptionContainerVisibility()
    }

    // MARK: Helpers

    func updateCaptionContainerVisibility() {
        if let currentText = captionContainerView.currentText, currentText.count > 0 {
            captionContainerView.isHidden = false
            return
        }

        if let pendingText = captionContainerView.pendingText, pendingText.count > 0 {
            captionContainerView.isHidden = false
            return
        }

        captionContainerView.isHidden = true
    }
}<|MERGE_RESOLUTION|>--- conflicted
+++ resolved
@@ -792,12 +792,8 @@
             return
         }
 
-<<<<<<< HEAD
-        let direction: UIPageViewControllerNavigationDirection = currentItem.albumIndex < targetItem.albumIndex ? .forward : .reverse
-=======
         let direction: UIPageViewControllerNavigationDirection
         direction = currentItem.albumIndex < targetItem.albumIndex ? .forward : .reverse
->>>>>>> 8ebe860f
 
         self.setCurrentItem(targetItem, direction: direction, animated: true)
     }
